[tool.poetry]
name = "gen3authz"
<<<<<<< HEAD
version = "1.0.3"
=======
version = "1.0.4"
>>>>>>> 98a4800e
description = "Gen3 authz client"
authors = ["CTDS UChicago <cdis@uchicago.edu>"]
license = "Apache-2.0"

[tool.poetry.dependencies]
python = "^3.6"
cdiserrors = "<2.0.0"
backoff = "~=1.6"
httpx = ">=0.12.1,<1.0.0"
contextvars = { version = "^2.4", python = "<3.7" }

[tool.poetry.dev-dependencies]
pytest = "^5.4.2"
mock = "^4.0.2"
pytest-cov = "^2.8.1"
pytest-asyncio = "^0.12.0"
truffleHog = "^2.1.11"

[build-system]
requires = ["poetry>=0.12"]
build-backend = "poetry.masonry.api"<|MERGE_RESOLUTION|>--- conflicted
+++ resolved
@@ -1,10 +1,6 @@
 [tool.poetry]
 name = "gen3authz"
-<<<<<<< HEAD
-version = "1.0.3"
-=======
 version = "1.0.4"
->>>>>>> 98a4800e
 description = "Gen3 authz client"
 authors = ["CTDS UChicago <cdis@uchicago.edu>"]
 license = "Apache-2.0"
